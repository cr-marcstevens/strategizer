--- conflicted
+++ resolved
@@ -56,13 +56,8 @@
     bkz = CallbackBKZ(A)
     tracer = BKZTreeTracer(bkz, start_clocks=True)
 
-<<<<<<< HEAD
     with tracer.context(("tour", 0)):
-        with tracer.context("preproc"):
-=======
-    with tracer.context(("tour",0)):
         with tracer.context("preprocessing"):
->>>>>>> ecd3c6f8
             # HACK to get preproc time
             bkz.randomize_block(1, params.block_size, tracer, density=params.rerandomization_density)
         bkz.svp_reduction(0, params.block_size, params, tracer)
@@ -236,7 +231,7 @@
                                                          pruner_method=pruner_method,
                                                          )
 
-            stats = [stat for stat in stats if stat != None]
+            stats = [stat for stat in stats if stat is not None]
 
             total_time = sorted([float(stat.data["cputime"]) for stat in stats])
             svp_time = sorted([float(stat.find("enumeration").data["cputime"]) for stat in stats])
